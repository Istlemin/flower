--- conflicted
+++ resolved
@@ -248,15 +248,10 @@
             len(results),
             len(failures),
         )
-<<<<<<< HEAD
         
         # Clients may finish in nondeterministic order.
         # For repruducability, order them using the seeded global RNG instead.
         results,failures = deterministic_order(results,failures)
-=======
-        results.sort(key=lambda res:res[0].cid)
-        failures.sort(key=lambda fail:fail[0].cid if type(fail)==tuple else -1)
->>>>>>> 37aed25e
 
         # Aggregate training results
         aggregated_result: Tuple[
